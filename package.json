--- conflicted
+++ resolved
@@ -47,12 +47,8 @@
     "typescript": "^4.1.3"
   },
   "dependencies": {
-<<<<<<< HEAD
     "@retorquere/bibtex-parser": "^6.3.9",
-=======
-    "@retorquere/bibtex-parser": "^3.2.30",
     "@types/handlebars-helpers": "^0.5.3",
->>>>>>> 80960b35
     "chokidar": "^3.5.0",
     "handlebars": "^4.7.6",
     "handlebars-helpers": "^0.10.0",
