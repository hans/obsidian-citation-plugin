--- conflicted
+++ resolved
@@ -3,11 +3,7 @@
  * Also extends some types to make our lives easier.
  */
 
-<<<<<<< HEAD
 import { Vault, Workspace } from 'obsidian';
-=======
-import { EventRef, Vault, Workspace } from 'obsidian';
->>>>>>> a04e70f8
 
 export class VaultExt extends Vault {
   getConfig(key: string): any;
