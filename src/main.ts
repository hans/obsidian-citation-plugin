import {
  FileSystemAdapter,
  MarkdownSourceView,
  MarkdownView,
  normalizePath,
  Plugin,
  TFile,
} from 'obsidian';
import * as path from 'path';
import * as chokidar from 'chokidar';
import * as CodeMirror from 'codemirror';
import * as Handlebars from 'handlebars';
import {
  compile as compileTemplate,
  TemplateDelegate as Template,
} from 'handlebars';

<<<<<<< HEAD

import CitationEvents from './events';
=======
import helpers from 'handlebars-helpers';
var hbsHelpers = helpers(["string", "url"])
for (const [helperName, helperFunc] of Object.entries(hbsHelpers)) {
  Handlebars.registerHelper(helperName, helperFunc)
}

>>>>>>> 80960b35
import {
  InsertCitationModal,
  InsertNoteLinkModal,
  InsertNoteContentModal,
  OpenNoteModal,
} from './modals';
import { VaultExt } from './obsidian-extensions.d';
import { CitationSettingTab, CitationsPluginSettings } from './settings';
import {
  Entry,
  EntryData,
  EntryBibLaTeXAdapter,
  EntryCSLAdapter,
  IIndexable,
  Library,
} from './types';
import {
  DISALLOWED_FILENAME_CHARACTERS_RE,
  Notifier,
  WorkerManager,
  WorkerManagerBlocked,
} from './util';
import LoadWorker from 'web-worker:./worker';

export default class CitationPlugin extends Plugin {
  settings: CitationsPluginSettings;
  library: Library;

  // Template compilation options
  private templateSettings = {
    noEscape: true,
  };

  private loadWorker = new WorkerManager(new LoadWorker(), {
    blockingChannel: true,
  });

  events = new CitationEvents();

  loadErrorNotifier = new Notifier(
    'Unable to load citations. Please update Citations plugin settings.',
  );
  literatureNoteErrorNotifier = new Notifier(
    'Unable to access literature note. Please check that the literature note folder exists, or update the Citations plugin settings.',
  );

  get editor(): CodeMirror.Editor {
    const view = this.app.workspace.activeLeaf.view;
    if (!(view instanceof MarkdownView)) return null;

    const sourceView = view.sourceMode;
    return (sourceView as MarkdownSourceView).cmEditor;
  }

  async loadSettings(): Promise<void> {
    this.settings = new CitationsPluginSettings();

    const loadedSettings = await this.loadData();
    if (!loadedSettings) return;

    const toLoad = [
      'citationExportPath',
      'citationExportFormat',
      'literatureNoteTitleTemplate',
      'literatureNoteFolder',
      'literatureNoteContentTemplate',
      'markdownCitationTemplate',
      'alternativeMarkdownCitationTemplate',
    ];
    toLoad.forEach((setting) => {
      if (setting in loadedSettings) {
        (this.settings as IIndexable)[setting] = loadedSettings[setting];
      }
    });
  }

  async saveSettings(): Promise<void> {
    await this.saveData(this.settings);
  }

  onload(): void {
    this.loadSettings().then(() => this.init());
  }

  async init(): Promise<void> {
    if (this.settings.citationExportPath) {
      // Load library for the first time
      this.loadLibrary();

      // Set up a watcher to refresh whenever the export is updated
      try {
        // Wait until files are finished being written before going ahead with
        // the refresh -- here, we request that `change` events be accumulated
        // until nothing shows up for 500 ms
        // TODO magic number
        const watchOptions = {
          awaitWriteFinish: {
            stabilityThreshold: 500,
          },
        };

        chokidar
          .watch(
            this.resolveLibraryPath(this.settings.citationExportPath),
            watchOptions,
          )
          .on('change', () => {
            this.loadLibrary();
          });
      } catch {
        this.loadErrorNotifier.show();
      }
    } else {
      // TODO show warning?
    }

    this.addCommand({
      id: 'open-literature-note',
      name: 'Open literature note',
      hotkeys: [{ modifiers: ['Ctrl', 'Shift'], key: 'o' }],
      callback: () => {
        const modal = new OpenNoteModal(this.app, this);
        modal.open();
      },
    });

    this.addCommand({
      id: 'update-bib-data',
      name: 'Refresh citation database',
      hotkeys: [{ modifiers: ['Ctrl', 'Shift'], key: 'r' }],
      callback: () => {
        this.loadLibrary();
      },
    });

    this.addCommand({
      id: 'insert-citation',
      name: 'Insert literature note link',
      hotkeys: [{ modifiers: ['Ctrl', 'Shift'], key: 'e' }],
      callback: () => {
        const modal = new InsertNoteLinkModal(this.app, this);
        modal.open();
      },
    });

    this.addCommand({
      id: 'insert-literature-note-content',
      name: 'Insert literature note content in the current pane',
      callback: () => {
        const modal = new InsertNoteContentModal(this.app, this);
        modal.open();
      },
    });

    this.addCommand({
      id: 'insert-markdown-citation',
      name: 'Insert Markdown citation',
      callback: () => {
        const modal = new InsertCitationModal(this.app, this);
        modal.open();
      },
    });

    this.addSettingTab(new CitationSettingTab(this.app, this));
  }

  /**
   * Resolve a provided library path, allowing for relative paths rooted at
   * the vault directory.
   */
  resolveLibraryPath(rawPath: string): string {
    const vaultRoot =
      this.app.vault.adapter instanceof FileSystemAdapter
        ? this.app.vault.adapter.getBasePath()
        : '/';
    return path.resolve(vaultRoot, rawPath);
  }

  async loadLibrary(): Promise<Library> {
    console.debug('Citation plugin: Reloading library');
    if (this.settings.citationExportPath) {
      const filePath = this.resolveLibraryPath(
        this.settings.citationExportPath,
      );

      // Unload current library.
      this.events.trigger('library-load-start');
      this.library = null;

      return FileSystemAdapter.readLocalFile(filePath)
        .then((buffer) => {
          // If there is a remaining error message, hide it
          this.loadErrorNotifier.hide();

          // Decode file as UTF-8.
          const dataView = new DataView(buffer);
          const decoder = new TextDecoder('utf8');
          const value = decoder.decode(dataView);

          return this.loadWorker.post({
            databaseRaw: value,
            databaseType: this.settings.citationExportFormat,
          });
        })
        .then((entries: EntryData[]) => {
          let adapter: new (data: EntryData) => Entry;
          let idKey: string;

          switch (this.settings.citationExportFormat) {
            case 'biblatex':
              adapter = EntryBibLaTeXAdapter;
              idKey = 'key';
              break;
            case 'csl-json':
              adapter = EntryCSLAdapter;
              idKey = 'id';
              break;
          }

          this.library = new Library(
            Object.fromEntries(
              entries.map((e) => [(e as IIndexable)[idKey], new adapter(e)]),
            ),
          );
          console.debug(
            `Citation plugin: successfully loaded library with ${this.library.size} entries.`,
          );

          this.events.trigger('library-load-complete');

          return this.library;
        })
        .catch((e) => {
          if (e instanceof WorkerManagerBlocked) {
            // Silently catch WorkerManager error, which will be thrown if the
            // library is already being loaded
            return;
          }

          console.error(e);
          this.loadErrorNotifier.show();

          return null;
        });
    } else {
      console.warn(
        'Citations plugin: citation export path is not set. Please update plugin settings.',
      );
    }
  }

  /**
   * Returns true iff the library is currently being loaded on the worker thread.
   */
  get isLibraryLoading(): boolean {
    return this.loadWorker.blocked;
  }

  get literatureNoteTitleTemplate(): Template {
    return compileTemplate(
      this.settings.literatureNoteTitleTemplate,
      this.templateSettings,
    );
  }

  get literatureNoteContentTemplate(): Template {
    return compileTemplate(
      this.settings.literatureNoteContentTemplate,
      this.templateSettings,
    );
  }

  get markdownCitationTemplate(): Template {
    return compileTemplate(
      this.settings.markdownCitationTemplate,
      this.templateSettings,
    );
  }

  get alternativeMarkdownCitationTemplate(): Template {
    return compileTemplate(
      this.settings.alternativeMarkdownCitationTemplate,
      this.templateSettings,
    );
  }

  getTitleForCitekey(citekey: string): string {
    const unsafeTitle = this.literatureNoteTitleTemplate(
      this.library.getTemplateVariablesForCitekey(citekey),
    );
    return unsafeTitle.replace(DISALLOWED_FILENAME_CHARACTERS_RE, '_');
  }

  getPathForCitekey(citekey: string): string {
    const title = this.getTitleForCitekey(citekey);
    // TODO escape note title
    return path.join(this.settings.literatureNoteFolder, `${title}.md`);
  }

  getInitialContentForCitekey(citekey: string): string {
    return this.literatureNoteContentTemplate(
      this.library.getTemplateVariablesForCitekey(citekey),
    );
  }

  getMarkdownCitationForCitekey(citekey: string): string {
    return this.markdownCitationTemplate(
      this.library.getTemplateVariablesForCitekey(citekey),
    );
  }

  getAlternativeMarkdownCitationForCitekey(citekey: string): string {
    return this.alternativeMarkdownCitationTemplate(
      this.library.getTemplateVariablesForCitekey(citekey),
    );
  }

  /**
   * Run a case-insensitive search for the literature note file corresponding to
   * the given citekey. If no corresponding file is found, create one.
   */
  async getOrCreateLiteratureNoteFile(citekey: string): Promise<TFile> {
    const path = this.getPathForCitekey(citekey);
    const normalizedPath = normalizePath(path);

    let file = this.app.vault.getAbstractFileByPath(normalizedPath);
    if (file == null) {
      // First try a case-insensitive lookup.
      const matches = this.app.vault
        .getMarkdownFiles()
        .filter((f) => f.path.toLowerCase() == normalizedPath.toLowerCase());
      if (matches.length > 0) {
        file = matches[0];
      } else {
        try {
          file = await this.app.vault.create(
            path,
            this.getInitialContentForCitekey(citekey),
          );
        } catch (exc) {
          this.literatureNoteErrorNotifier.show();
          throw exc;
        }
      }
    }

    return file as TFile;
  }

  async openLiteratureNote(citekey: string, newPane: boolean): Promise<void> {
    this.getOrCreateLiteratureNoteFile(citekey)
      .then((file: TFile) => {
        this.app.workspace.getLeaf(newPane).openFile(file);
      })
      .catch(console.error);
  }

  async insertLiteratureNoteLink(citekey: string): Promise<void> {
    this.getOrCreateLiteratureNoteFile(citekey)
      .then((file: TFile) => {
        const useMarkdown: boolean = (<VaultExt>this.app.vault).getConfig(
          'useMarkdownLinks',
        );
        const title = this.getTitleForCitekey(citekey);

        let linkText: string;
        if (useMarkdown) {
          const uri = encodeURI(
            this.app.metadataCache.fileToLinktext(file, '', false),
          );
          linkText = `[${title}](${uri})`;
        } else {
          linkText = `[[${title}]]`;
        }

        this.editor.replaceSelection(linkText);
      })
      .catch(console.error);
  }

  /**
   * Format literature note content for a given reference and insert in the
   * currently active pane.
   */
  async insertLiteratureNoteContent(citekey: string): Promise<void> {
    const content = this.getInitialContentForCitekey(citekey);
    this.editor.replaceRange(content, this.editor.getCursor());
  }

  async insertMarkdownCitation(
    citekey: string,
    alternative = false,
  ): Promise<void> {
    const func = alternative
      ? this.getAlternativeMarkdownCitationForCitekey
      : this.getMarkdownCitationForCitekey;
    const citation = func.bind(this)(citekey);

    this.editor.replaceRange(citation, this.editor.getCursor());
  }
}<|MERGE_RESOLUTION|>--- conflicted
+++ resolved
@@ -15,17 +15,14 @@
   TemplateDelegate as Template,
 } from 'handlebars';
 
-<<<<<<< HEAD
 
 import CitationEvents from './events';
-=======
 import helpers from 'handlebars-helpers';
 var hbsHelpers = helpers(["string", "url"])
 for (const [helperName, helperFunc] of Object.entries(hbsHelpers)) {
   Handlebars.registerHelper(helperName, helperFunc)
 }
 
->>>>>>> 80960b35
 import {
   InsertCitationModal,
   InsertNoteLinkModal,
